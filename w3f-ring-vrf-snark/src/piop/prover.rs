use ark_ec::twisted_edwards::{Affine, TECurveConfig};
use ark_ff::PrimeField;
use ark_poly::univariate::DensePolynomial;
use ark_poly::Evaluations;
use ark_std::{vec, vec::Vec};
use std::rc::Rc;
use w3f_pcs::pcs::Commitment;

use crate::piop::params::PiopParams;
use crate::piop::FixedColumns;
use crate::piop::{RingCommitments, RingEvaluations};
use w3f_plonk_common::domain::Domain;
use w3f_plonk_common::gadgets::booleanity::{BitColumn, Booleanity};
use w3f_plonk_common::gadgets::ec::AffineColumn;
use w3f_plonk_common::gadgets::ec::CondAdd;
use w3f_plonk_common::gadgets::fixed_cells::FixedCells;
use w3f_plonk_common::gadgets::ProverGadget;
use w3f_plonk_common::piop::ProverPiop;

use w3f_plonk_common::gadgets::ec::te_doubling::Doubling;
use w3f_plonk_common::Column;
use w3f_plonk_common::gadgets::inner_prod::InnerProd;

/// The prover's private input is its secret key `sk`.
/// The public inputs are:
/// 1. the ring `R`, a vector of members' public keys,
/// 2. EC VRF input point `vrf_in`,
/// 3. EC VRF output point `vrf_out`.

/// The statement to prove is that:
/// 1. The prover is a member of the ring.
///    That means its public key `sk.G` is an element of `R`, or
///    `sk.G == R[k]` for some `k` witnessed by the prover, and the curve generator `G`.
/// 2. `vrf_out` is the valid prover's EC VRF pre-output for the input point `vrf_in`:
///    `vrf_out == sk.vrf_in`.

/// The `sk` is represented as a binary vector of length `L`. To address #1 we compute the prover's
/// public key `PK = sk.G`. As the point `G` is publicly known...

// 1. k is binary of norm 1
// 2. sk is binary
// 3. PK_1 := <sk, 2^i.G>
// 4. PK_2 := <k, R>
// 5. PK_1 == PK_2
// 6. 2^i.H is well formed
// 7. O := <sk, 2^i.H>
// TODO: selector

// The 'table': columns representing the execution trace of the computation
/// | 1              | 2           | 3           | 4              | 5              | 6                        | 7&8      | 9&10            | 11&12    | 13&14           |
/// | --------       | --------    | --------    | --             | -              | -                        | -        | -               | -        | -               |
/// | $k$            | $pk_x$      | $pk_y$      | $acc_{pk_x}$   | $acc_{pk_y}$   | $sk$                     | $2^iG$x2 | $acc_{sk}$x2    | $2^iH$x2 | $acc_{out}$x2   |
/// | --------       | --------    | --------    | --             | -              | -                        | -        | -               | -        | -               |
/// | signer's index | x of pubkey | y of pubkey | $\sum k_ipk_x$ | $\sum k_ipk_y$ | binary rep of secret key |          | $\sum sk_i2^iG$ |          | $\sum sk_i2^iH$ |
pub struct PiopProver<F: PrimeField, Curve: TECurveConfig<BaseField = F>> {
    domain: Domain<F>,
    pks: Rc<AffineColumn<F, Affine<Curve>>>,
    doublings_of_g: Rc<AffineColumn<F, Affine<Curve>>>,
    sk_bits: Rc<BitColumn<F>>,
    pk_index: Rc<BitColumn<F>>,
    // gadgets
    sk_bits_bool: Booleanity<F>,
    pk_from_sk: CondAdd<F, Affine<Curve>>,
    doublings_of_in_gadget: Doubling<F, Affine<Curve>>,
    out_from_in: CondAdd<F, Affine<Curve>>,
    out_from_in_x: FixedCells<F>,
    out_from_in_y: FixedCells<F>,
    pk_index_bool: Booleanity<F>,
    // pk_index_unique: InnerProd<F>, //TODO:
    pk_from_index_x: InnerProd<F>,
    pk_from_index_y: InnerProd<F>,
    // pks_equal // TODO
}

impl<F: PrimeField, Curve: TECurveConfig<BaseField = F>> PiopProver<F, Curve> {
    pub fn build(
        params: &PiopParams<F, Curve>,
        fixed_columns: FixedColumns<F, Affine<Curve>>, // TODO: rename to AdviceColumns
<<<<<<< HEAD
        pk_index: usize,
=======
        _signer_index: usize,                          //TODO
>>>>>>> 4ee70bbc
        sk: Curve::ScalarField,
        vrf_in: Affine<Curve>,
    ) -> Self {
        let domain = params.domain.clone();

        let FixedColumns {
            pks,
            doublings_of_g,
        } = fixed_columns;
        let pks = Rc::new(pks);
        let doublings_of_g = Rc::new(doublings_of_g);

        let sk_bits = {
            let mut sk_bits = params.sk_bits(sk); //TODO: return right thing
            assert!(sk_bits.len() <= domain.capacity - 1);
            sk_bits.resize(domain.capacity - 1, false);
            let sk_bits = BitColumn::init(sk_bits, &params.domain);
            Rc::new(sk_bits)
        };
        let pk_index = Rc::new(params.pk_index_col(pk_index));

        let sk_bits_bool = Booleanity::init(sk_bits.clone());
        // `PK_sk := sk.G`
        let pk_from_sk = CondAdd::init(
            sk_bits.clone(),
            doublings_of_g.clone(),
            params.seed,
            &domain,
        );

        let doublings_of_in_gadget = Doubling::init(vrf_in, &domain);
        let doublings_of_in = doublings_of_in_gadget.doublings.clone();
        let out_from_in = CondAdd::init(sk_bits.clone(), doublings_of_in, params.seed, &domain);
        let out_from_in_x = FixedCells::init(out_from_in.acc.xs.clone(), &domain);
        let out_from_in_y = FixedCells::init(out_from_in.acc.ys.clone(), &domain);

        let pk_index_bool = Booleanity::init(pk_index.clone());
        let pk_from_index_x = InnerProd::init(pks.xs.clone(), pk_index.col.clone(), &domain);
        let pk_from_index_y = InnerProd::init(pks.ys.clone(), pk_index.col.clone(), &domain);

        Self {
            domain,
            pks,
            doublings_of_g,
            sk_bits,
            pk_index,
            sk_bits_bool,
            pk_from_sk,
            doublings_of_in_gadget,
            out_from_in,
            out_from_in_x,
            out_from_in_y,
            pk_index_bool,
            pk_from_index_x,
            pk_from_index_y,
        }
    }
}

impl<F, C, Curve> ProverPiop<F, C> for PiopProver<F, Curve>
where
    F: PrimeField,
    C: Commitment<F>,
    Curve: TECurveConfig<BaseField = F>,
{
    type Commitments = RingCommitments<F, C>;
    type Evaluations = RingEvaluations<F>;
    type Instance = Affine<Curve>;

    fn committed_columns<Fun: Fn(&DensePolynomial<F>) -> C>(
        &self,
        commit: Fun,
    ) -> Self::Commitments {
        let sk_bits = commit(self.sk_bits.as_poly());
        let pk_index = commit(self.pk_index.as_poly());
        let pk_from_sk = [
            commit(self.pk_from_sk.acc.xs.as_poly()),
            commit(self.pk_from_sk.acc.ys.as_poly()),
        ];
        let doublings_of_in = [
            commit(self.doublings_of_in_gadget.doublings.xs.as_poly()),
            commit(self.doublings_of_in_gadget.doublings.ys.as_poly()),
        ];
        let out_from_in = [
            commit(self.out_from_in.acc.xs.as_poly()),
            commit(self.out_from_in.acc.ys.as_poly()),
        ];
        let pk_from_index = [
            commit(self.pk_from_index_x.acc.as_poly()),
            commit(self.pk_from_index_y.acc.as_poly()),
        ];
        RingCommitments {
            sk_bits,
            pk_index,
            pk_from_sk,
            doublings_of_in,
            out_from_in,
            pk_from_index,
            phantom: Default::default(),
        }
    }

    // Should return polynomials in order the consistent with
    // Self::Evaluations::to_vec() and Self::Commitments::to_vec().
    fn columns(&self) -> Vec<DensePolynomial<F>> {
        vec![
            self.sk_bits.as_poly().clone(),
            self.pk_index.as_poly().clone(),
            self.pk_from_sk.acc.xs.as_poly().clone(),
            self.pk_from_sk.acc.ys.as_poly().clone(),
            self.doublings_of_in_gadget.doublings.xs.as_poly().clone(),
            self.doublings_of_in_gadget.doublings.ys.as_poly().clone(),
            self.out_from_in.acc.xs.as_poly().clone(),
            self.out_from_in.acc.ys.as_poly().clone(),
        ]
    }

    fn columns_evaluated(&self, zeta: &F) -> RingEvaluations<F> {
        let pks = [
            self.pks.xs.evaluate(zeta),
            self.pks.ys.evaluate(zeta),
        ];
        let doublings_of_g = [
            self.doublings_of_g.xs.evaluate(zeta),
            self.doublings_of_g.ys.evaluate(zeta),
        ];
        let sk_bits = self.sk_bits.evaluate(zeta);
        let pk_index = self.pk_index.evaluate(zeta);
        let pk_from_sk = [
            self.pk_from_sk.acc.xs.evaluate(zeta),
            self.pk_from_sk.acc.ys.evaluate(zeta),
        ];
        let doublings_of_in = [
            self.doublings_of_in_gadget.doublings.xs.evaluate(zeta),
            self.doublings_of_in_gadget.doublings.ys.evaluate(zeta),
        ];
        let out_from_in = [
            self.out_from_in.acc.xs.evaluate(zeta),
            self.out_from_in.acc.ys.evaluate(zeta),
        ];
        let pk_from_index = [
            self.pk_from_index_x.acc.evaluate(zeta),
            self.pk_from_index_y.acc.evaluate(zeta),
        ];
        RingEvaluations {
            pks,
            doublings_of_g,
            sk_bits,
            pk_index,
            pk_from_sk,
            doublings_of_in,
            out_from_in,
            pk_from_index,
        }
    }

    fn constraints(&self) -> Vec<Evaluations<F>> {
        [
            self.sk_bits_bool.constraints(),
            self.pk_index_bool.constraints(),
            self.pk_from_sk.constraints(),
            self.doublings_of_in_gadget.constraints(),
            self.out_from_in.constraints(),
            self.pk_from_index_x.constraints(),
            self.pk_from_index_y.constraints(),
            self.out_from_in_x.constraints(),
            self.out_from_in_y.constraints(),

        ]
        .concat()
    }

    fn constraints_lin(&self, zeta: &F) -> Vec<DensePolynomial<F>> {
        [
            self.sk_bits_bool.constraints_linearized(zeta),
            self.pk_index_bool.constraints_linearized(zeta),
            self.pk_from_sk.constraints_linearized(zeta),
            self.doublings_of_in_gadget.constraints_linearized(zeta),
            self.out_from_in.constraints_linearized(zeta),
            self.pk_from_index_x.constraints_linearized(zeta),
            self.pk_from_index_y.constraints_linearized(zeta),
            self.out_from_in_x.constraints_linearized(zeta),
            self.out_from_in_y.constraints_linearized(zeta),
        ]
        .concat()
    }

    fn domain(&self) -> &Domain<F> {
        &self.domain
    }

    // TODO: full instance
    fn result(&self) -> Self::Instance {
        self.out_from_in.result
    }
}<|MERGE_RESOLUTION|>--- conflicted
+++ resolved
@@ -18,8 +18,8 @@
 use w3f_plonk_common::piop::ProverPiop;
 
 use w3f_plonk_common::gadgets::ec::te_doubling::Doubling;
+use w3f_plonk_common::gadgets::inner_prod::InnerProd;
 use w3f_plonk_common::Column;
-use w3f_plonk_common::gadgets::inner_prod::InnerProd;
 
 /// The prover's private input is its secret key `sk`.
 /// The public inputs are:
@@ -76,11 +76,7 @@
     pub fn build(
         params: &PiopParams<F, Curve>,
         fixed_columns: FixedColumns<F, Affine<Curve>>, // TODO: rename to AdviceColumns
-<<<<<<< HEAD
         pk_index: usize,
-=======
-        _signer_index: usize,                          //TODO
->>>>>>> 4ee70bbc
         sk: Curve::ScalarField,
         vrf_in: Affine<Curve>,
     ) -> Self {
@@ -199,10 +195,7 @@
     }
 
     fn columns_evaluated(&self, zeta: &F) -> RingEvaluations<F> {
-        let pks = [
-            self.pks.xs.evaluate(zeta),
-            self.pks.ys.evaluate(zeta),
-        ];
+        let pks = [self.pks.xs.evaluate(zeta), self.pks.ys.evaluate(zeta)];
         let doublings_of_g = [
             self.doublings_of_g.xs.evaluate(zeta),
             self.doublings_of_g.ys.evaluate(zeta),
@@ -248,7 +241,6 @@
             self.pk_from_index_y.constraints(),
             self.out_from_in_x.constraints(),
             self.out_from_in_y.constraints(),
-
         ]
         .concat()
     }
